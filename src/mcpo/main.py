import asyncio
import json
import logging
import os
import signal
import socket
from contextlib import AsyncExitStack, asynccontextmanager
from typing import Optional, Dict, Any
from urllib.parse import urljoin

import uvicorn
from fastapi import Depends, FastAPI
from fastapi.middleware.cors import CORSMiddleware
from starlette.routing import Mount

from mcp import ClientSession, StdioServerParameters
from mcp.client.sse import sse_client
from mcp.client.stdio import stdio_client
from mcp.client.streamable_http import streamablehttp_client

from mcpo.utils.auth import APIKeyMiddleware, get_verify_api_key
from mcpo.utils.main import (
    get_model_fields,
    get_tool_handler,
    normalize_server_type,
)

logger = logging.getLogger(__name__)


class GracefulShutdown:
    def __init__(self):
        self.shutdown_event = asyncio.Event()
        self.tasks = set()

    def handle_signal(self, sig, frame=None):
        """Handle shutdown signals gracefully"""
        logger.info(
            f"\nReceived {signal.Signals(sig).name}, initiating graceful shutdown..."
        )
        self.shutdown_event.set()

    def track_task(self, task):
        """Track tasks for cleanup"""
        self.tasks.add(task)
        task.add_done_callback(self.tasks.discard)


<<<<<<< HEAD
from mcpo.utils.main import get_model_fields, get_tool_handler
from mcpo.utils.auth import get_verify_api_key, APIKeyMiddleware
from mcpo.utils.config_watcher import ConfigWatcher


def validate_server_config(server_name: str, server_cfg: Dict[str, Any]) -> None:
    """Validate individual server configuration."""
    server_type = server_cfg.get("type")
    
    if server_type in ("sse", "streamable_http", "streamablehttp", "streamable-http"):
        if not server_cfg.get("url"):
            raise ValueError(f"Server '{server_name}' of type '{server_type}' requires a 'url' field")
    elif server_cfg.get("command"):
        # stdio server
        if not isinstance(server_cfg["command"], str):
            raise ValueError(f"Server '{server_name}' 'command' must be a string")
        if server_cfg.get("args") and not isinstance(server_cfg["args"], list):
            raise ValueError(f"Server '{server_name}' 'args' must be a list")
    elif server_cfg.get("url") and not server_type:
        # Fallback for old SSE config without explicit type
        pass
    else:
        raise ValueError(f"Server '{server_name}' must have either 'command' for stdio or 'type' and 'url' for remote servers")


def load_config(config_path: str) -> Dict[str, Any]:
    """Load and validate config from file."""
    try:
        with open(config_path, "r") as f:
            config_data = json.load(f)
        
        mcp_servers = config_data.get("mcpServers", {})
        if not mcp_servers:
            logger.error(f"No 'mcpServers' found in config file: {config_path}")
            raise ValueError("No 'mcpServers' found in config file.")
        
        # Validate each server configuration
        for server_name, server_cfg in mcp_servers.items():
            validate_server_config(server_name, server_cfg)
        
        return config_data
    except json.JSONDecodeError as e:
        logger.error(f"Invalid JSON in config file {config_path}: {e}")
        raise
    except FileNotFoundError:
        logger.error(f"Config file not found: {config_path}")
        raise
    except ValueError as e:
        logger.error(f"Invalid configuration: {e}")
        raise


def create_sub_app(server_name: str, server_cfg: Dict[str, Any], cors_allow_origins, 
                   api_key: Optional[str], strict_auth: bool, api_dependency, 
                   connection_timeout, lifespan) -> FastAPI:
    """Create a sub-application for an MCP server."""
    sub_app = FastAPI(
        title=f"{server_name}",
        description=f"{server_name} MCP Server\n\n- [back to tool list](/docs)",
        version="1.0",
        lifespan=lifespan,
    )

    sub_app.add_middleware(
        CORSMiddleware,
        allow_origins=cors_allow_origins or ["*"],
        allow_credentials=True,
        allow_methods=["*"],
        allow_headers=["*"],
    )

    # Configure server type and connection parameters
    if server_cfg.get("command"):
        # stdio
        sub_app.state.server_type = "stdio"
        sub_app.state.command = server_cfg["command"]
        sub_app.state.args = server_cfg.get("args", [])
        sub_app.state.env = {**os.environ, **server_cfg.get("env", {})}

    server_config_type = server_cfg.get("type")
    if server_config_type == "sse" and server_cfg.get("url"):
        sub_app.state.server_type = "sse"
        sub_app.state.args = [server_cfg["url"]]
        sub_app.state.headers = server_cfg.get("headers")
    elif (
        server_config_type == "streamablehttp"
        or server_config_type == "streamable_http"
        or server_config_type == "streamable-http"
    ) and server_cfg.get("url"):
        url = server_cfg["url"]
        if not url.endswith("/"):
            url = f"{url}/"
        sub_app.state.server_type = "streamablehttp"
        sub_app.state.args = [url]
        sub_app.state.headers = server_cfg.get("headers")
    elif not server_config_type and server_cfg.get(
        "url"
    ):  # Fallback for old SSE config
        sub_app.state.server_type = "sse"
        sub_app.state.args = [server_cfg["url"]]
        sub_app.state.headers = server_cfg.get("headers")

    if api_key and strict_auth:
        sub_app.add_middleware(APIKeyMiddleware, api_key=api_key)

    sub_app.state.api_dependency = api_dependency
    sub_app.state.connection_timeout = connection_timeout

    return sub_app


def mount_config_servers(main_app: FastAPI, config_data: Dict[str, Any], 
                        cors_allow_origins, api_key: Optional[str], strict_auth: bool,
                        api_dependency, connection_timeout, lifespan, path_prefix: str):
    """Mount MCP servers from config data."""
    mcp_servers = config_data.get("mcpServers", {})
    
    logger.info("Configuring MCP Servers:")
    for server_name, server_cfg in mcp_servers.items():
        sub_app = create_sub_app(
            server_name, server_cfg, cors_allow_origins, api_key, 
            strict_auth, api_dependency, connection_timeout, lifespan
        )
        main_app.mount(f"{path_prefix}{server_name}", sub_app)


def unmount_servers(main_app: FastAPI, path_prefix: str, server_names: list):
    """Unmount specific MCP servers."""
    for server_name in server_names:
        mount_path = f"{path_prefix}{server_name}"
        # Find and remove the mount
        routes_to_remove = []
        for route in main_app.router.routes:
            if hasattr(route, 'path') and route.path == mount_path:
                routes_to_remove.append(route)
        
        for route in routes_to_remove:
            main_app.router.routes.remove(route)
            logger.info(f"Unmounted server: {server_name}")


async def reload_config_handler(main_app: FastAPI, new_config_data: Dict[str, Any]):
    """Handle config reload by comparing and updating mounted servers."""
    old_config_data = getattr(main_app.state, 'config_data', {})
    backup_routes = list(main_app.router.routes)  # Backup current routes for rollback
    
    try:
        old_servers = set(old_config_data.get("mcpServers", {}).keys())
        new_servers = set(new_config_data.get("mcpServers", {}).keys())
        
        # Find servers to add, remove, and potentially update
        servers_to_add = new_servers - old_servers
        servers_to_remove = old_servers - new_servers
        servers_to_check = old_servers & new_servers
        
        # Get app configuration from state
        cors_allow_origins = getattr(main_app.state, 'cors_allow_origins', ["*"])
        api_key = getattr(main_app.state, 'api_key', None)
        strict_auth = getattr(main_app.state, 'strict_auth', False)
        api_dependency = getattr(main_app.state, 'api_dependency', None)
        connection_timeout = getattr(main_app.state, 'connection_timeout', None)
        lifespan = getattr(main_app.state, 'lifespan', None)
        path_prefix = getattr(main_app.state, 'path_prefix', "/")
        
        # Remove servers that are no longer in config
        if servers_to_remove:
            logger.info(f"Removing servers: {list(servers_to_remove)}")
            unmount_servers(main_app, path_prefix, list(servers_to_remove))
        
        # Check for configuration changes in existing servers
        servers_to_update = []
        for server_name in servers_to_check:
            old_cfg = old_config_data["mcpServers"][server_name]
            new_cfg = new_config_data["mcpServers"][server_name]
            if old_cfg != new_cfg:
                servers_to_update.append(server_name)
        
        # Remove and re-add updated servers
        if servers_to_update:
            logger.info(f"Updating servers: {servers_to_update}")
            unmount_servers(main_app, path_prefix, servers_to_update)
            servers_to_add.update(servers_to_update)
        
        # Add new servers and updated servers
        if servers_to_add:
            logger.info(f"Adding servers: {list(servers_to_add)}")
            for server_name in servers_to_add:
                server_cfg = new_config_data["mcpServers"][server_name]
                try:
                    sub_app = create_sub_app(
                        server_name, server_cfg, cors_allow_origins, api_key,
                        strict_auth, api_dependency, connection_timeout, lifespan
                    )
                    main_app.mount(f"{path_prefix}{server_name}", sub_app)
                except Exception as e:
                    logger.error(f"Failed to create server '{server_name}': {e}")
                    # Rollback on failure
                    main_app.router.routes = backup_routes
                    raise
        
        # Update stored config data only after successful reload
        main_app.state.config_data = new_config_data
        logger.info("Config reload completed successfully")
        
    except Exception as e:
        logger.error(f"Error during config reload, keeping previous configuration: {e}")
        # Ensure we're back to the original state
        main_app.router.routes = backup_routes
        raise


=======
>>>>>>> 89a9c1d9
async def create_dynamic_endpoints(app: FastAPI, api_dependency=None):
    session: ClientSession = app.state.session
    if not session:
        raise ValueError("Session is not initialized in the app state.")

    result = await session.initialize()
    server_info = getattr(result, "serverInfo", None)
    if server_info:
        app.title = server_info.name or app.title
        app.description = (
            f"{server_info.name} MCP Server" if server_info.name else app.description
        )
        app.version = server_info.version or app.version

    instructions = getattr(result, "instructions", None)
    if instructions:
        app.description = instructions

    tools_result = await session.list_tools()
    tools = tools_result.tools

    for tool in tools:
        endpoint_name = tool.name
        endpoint_description = tool.description

        inputSchema = tool.inputSchema
        outputSchema = getattr(tool, "outputSchema", None)

        form_model_fields = get_model_fields(
            f"{endpoint_name}_form_model",
            inputSchema.get("properties", {}),
            inputSchema.get("required", []),
            inputSchema.get("$defs", {}),
        )

        response_model_fields = None
        if outputSchema:
            response_model_fields = get_model_fields(
                f"{endpoint_name}_response_model",
                outputSchema.get("properties", {}),
                outputSchema.get("required", []),
                outputSchema.get("$defs", {}),
            )

        tool_handler = get_tool_handler(
            session,
            endpoint_name,
            form_model_fields,
            response_model_fields,
        )

        app.post(
            f"/{endpoint_name}",
            summary=endpoint_name.replace("_", " ").title(),
            description=endpoint_description,
            response_model_exclude_none=True,
            dependencies=[Depends(api_dependency)] if api_dependency else [],
        )(tool_handler)


@asynccontextmanager
async def lifespan(app: FastAPI):
    server_type = normalize_server_type(getattr(app.state, "server_type", "stdio"))
    command = getattr(app.state, "command", None)
    args = getattr(app.state, "args", [])
    args = args if isinstance(args, list) else [args]
    env = getattr(app.state, "env", {})
    connection_timeout = getattr(app.state, "connection_timeout", 10)
    api_dependency = getattr(app.state, "api_dependency", None)
    path_prefix = getattr(app.state, "path_prefix", "/")

    # Get shutdown handler from app state
    shutdown_handler = getattr(app.state, "shutdown_handler", None)

    is_main_app = not command and not (server_type in ["sse", "streamable-http"] and args)

    if is_main_app:
        async with AsyncExitStack() as stack:
            successful_servers = []
            failed_servers = []

            sub_lifespans = [
                (route.app, route.app.router.lifespan_context(route.app))
                for route in app.routes
                if isinstance(route, Mount) and isinstance(route.app, FastAPI)
            ]

            for sub_app, lifespan_context in sub_lifespans:
                server_name = sub_app.title
                logger.info(f"Initiating connection for server: '{server_name}'...")
                try:
                    await stack.enter_async_context(lifespan_context)
                    is_connected = getattr(sub_app.state, "is_connected", False)
                    if is_connected:
                        logger.info(f"Successfully connected to '{server_name}'.")
                        successful_servers.append(server_name)
                    else:
                        logger.warning(
                            f"Connection attempt for '{server_name}' finished, but status is not 'connected'."
                        )
                        failed_servers.append(server_name)
                except Exception:
                    logger.error(
                        f"Failed to establish connection for server: '{server_name}'."
                    )
                    failed_servers.append(server_name)

            logger.info("\n--- Server Startup Summary ---")
            if successful_servers:
                logger.info("Successfully connected to:")
                for name in successful_servers:
                    logger.info(f"  - {name}")
                app.description += "\n\n- **available tools**："
                for name in successful_servers:
                    docs_path = urljoin(path_prefix, f"{name}/docs")
                    app.description += f"\n    - [{name}]({docs_path})"
            if failed_servers:
                logger.warning("Failed to connect to:")
                for name in failed_servers:
                    logger.warning(f"  - {name}")
            logger.info("--------------------------\n")

            if not successful_servers:
                logger.error("No MCP servers could be reached.")

            yield
            # The AsyncExitStack will handle the graceful shutdown of all servers
            # when the 'with' block is exited.
    else:
        # This is a sub-app's lifespan
        app.state.is_connected = False
        try:
            if server_type == "stdio":
                server_params = StdioServerParameters(
                    command=command,
                    args=args,
                    env={**os.environ, **env},
                )
                client_context = stdio_client(server_params)
            elif server_type == "sse":
                headers = getattr(app.state, "headers", None)
                client_context = sse_client(
                    url=args[0],
                    sse_read_timeout=connection_timeout or 900,
                    headers=headers,
                )
            elif server_type == "streamable-http":
                headers = getattr(app.state, "headers", None)
                client_context = streamablehttp_client(url=args[0], headers=headers)
            else:
                raise ValueError(f"Unsupported server type: {server_type}")

            async with client_context as (reader, writer, *_):
                async with ClientSession(reader, writer) as session:
                    app.state.session = session
                    await create_dynamic_endpoints(app, api_dependency=api_dependency)
                    app.state.is_connected = True
                    yield
        except Exception as e:
            logger.error(f"Failed to connect to MCP server '{app.title}': {e}")
            app.state.is_connected = False
            return


async def run(
    host: str = "127.0.0.1",
    port: int = 8000,
    api_key: Optional[str] = "",
    cors_allow_origins=["*"],
    **kwargs,
):
    hot_reload = kwargs.get("hot_reload", False)
    # Server API Key
    api_dependency = get_verify_api_key(api_key) if api_key else None
    connection_timeout = kwargs.get("connection_timeout", None)
    strict_auth = kwargs.get("strict_auth", False)

    # MCP Server
    server_type = normalize_server_type(kwargs.get("server_type"))
    server_command = kwargs.get("server_command")

    # MCP Config
    config_path = kwargs.get("config_path")

    # mcpo server
    name = kwargs.get("name") or "MCP OpenAPI Proxy"
    description = (
        kwargs.get("description") or "Automatically generated API from MCP Tool Schemas"
    )
    version = kwargs.get("version") or "1.0"

    ssl_certfile = kwargs.get("ssl_certfile")
    ssl_keyfile = kwargs.get("ssl_keyfile")
    path_prefix = kwargs.get("path_prefix") or "/"

    # Configure basic logging
    logging.basicConfig(
        level=logging.INFO, format="%(asctime)s - %(levelname)s - %(message)s"
    )

    # Suppress HTTP request logs
    class HTTPRequestFilter(logging.Filter):
        def filter(self, record):
            return not (
                record.levelname == "INFO" and "HTTP Request:" in record.getMessage()
            )

    # Apply filter to suppress HTTP request logs
    logging.getLogger("uvicorn.access").addFilter(HTTPRequestFilter())
    logging.getLogger("httpx.access").addFilter(HTTPRequestFilter())
    logger.info("Starting MCPO Server...")
    logger.info(f"  Name: {name}")
    logger.info(f"  Version: {version}")
    logger.info(f"  Description: {description}")
    logger.info(f"  Hostname: {socket.gethostname()}")
    logger.info(f"  Port: {port}")
    logger.info(f"  API Key: {'Provided' if api_key else 'Not Provided'}")
    logger.info(f"  CORS Allowed Origins: {cors_allow_origins}")
    if ssl_certfile:
        logger.info(f"  SSL Certificate File: {ssl_certfile}")
    if ssl_keyfile:
        logger.info(f"  SSL Key File: {ssl_keyfile}")
    logger.info(f"  Path Prefix: {path_prefix}")

    # Create shutdown handler
    shutdown_handler = GracefulShutdown()

    main_app = FastAPI(
        title=name,
        description=description,
        version=version,
        ssl_certfile=ssl_certfile,
        ssl_keyfile=ssl_keyfile,
        lifespan=lifespan,
    )

    # Pass shutdown handler to app state
    main_app.state.shutdown_handler = shutdown_handler
    main_app.state.path_prefix = path_prefix

    main_app.add_middleware(
        CORSMiddleware,
        allow_origins=cors_allow_origins or ["*"],
        allow_credentials=True,
        allow_methods=["*"],
        allow_headers=["*"],
    )

    # Add middleware to protect also documentation and spec
    if api_key and strict_auth:
        main_app.add_middleware(APIKeyMiddleware, api_key=api_key)

    headers = kwargs.get("headers")
    if headers and isinstance(headers, str):
        try:
            headers = json.loads(headers)
        except json.JSONDecodeError:
            logger.warning("Invalid JSON format for headers. Headers will be ignored.")
            headers = None

    if server_type == "sse":
        logger.info(
            f"Configuring for a single SSE MCP Server with URL {server_command[0]}"
        )
        main_app.state.server_type = "sse"
        main_app.state.args = server_command[0]  # Expects URL as the first element
        main_app.state.api_dependency = api_dependency
        main_app.state.headers = headers
    elif server_type == "streamable-http":
        logger.info(
            f"Configuring for a single StreamableHTTP MCP Server with URL {server_command[0]}"
        )
        main_app.state.server_type = "streamable-http"
        main_app.state.args = server_command[0]  # Expects URL as the first element
        main_app.state.api_dependency = api_dependency
        main_app.state.headers = headers
    elif server_command:  # This handles stdio
        logger.info(
            f"Configuring for a single Stdio MCP Server with command: {' '.join(server_command)}"
        )
        main_app.state.server_type = "stdio"  # Explicitly set type
        main_app.state.command = server_command[0]
        main_app.state.args = server_command[1:]
        main_app.state.env = os.environ.copy()
        main_app.state.api_dependency = api_dependency
    elif config_path:
        logger.info(f"Loading MCP server configurations from: {config_path}")
<<<<<<< HEAD
        config_data = load_config(config_path)
        mount_config_servers(
            main_app, config_data, cors_allow_origins, api_key, strict_auth,
            api_dependency, connection_timeout, lifespan, path_prefix
        )
        
        # Store config info and app state for hot reload
        main_app.state.config_path = config_path
        main_app.state.config_data = config_data
        main_app.state.cors_allow_origins = cors_allow_origins
        main_app.state.api_key = api_key
        main_app.state.strict_auth = strict_auth
        main_app.state.api_dependency = api_dependency
        main_app.state.connection_timeout = connection_timeout
        main_app.state.lifespan = lifespan
        main_app.state.path_prefix = path_prefix
=======
        with open(config_path, "r") as f:
            config_data = json.load(f)

        mcp_servers = config_data.get("mcpServers", {})
        if not mcp_servers:
            logger.error(f"No 'mcpServers' found in config file: {config_path}")
            raise ValueError("No 'mcpServers' found in config file.")

        logger.info("Configuring MCP Servers:")
        for server_name, server_cfg in mcp_servers.items():
            sub_app = FastAPI(
                title=f"{server_name}",
                description=f"{server_name} MCP Server\n\n- [back to tool list](/docs)",
                version="1.0",
                lifespan=lifespan,
            )

            sub_app.add_middleware(
                CORSMiddleware,
                allow_origins=cors_allow_origins or ["*"],
                allow_credentials=True,
                allow_methods=["*"],
                allow_headers=["*"],
            )

            if server_cfg.get("command"):
                # stdio
                sub_app.state.server_type = "stdio"
                sub_app.state.command = server_cfg["command"]
                sub_app.state.args = server_cfg.get("args", [])
                sub_app.state.env = {**os.environ, **server_cfg.get("env", {})}

            server_config_type = normalize_server_type(server_cfg.get("type"))
            if server_config_type == "sse" and server_cfg.get("url"):
                sub_app.state.server_type = "sse"
                sub_app.state.args = [server_cfg["url"]]
                sub_app.state.headers = server_cfg.get("headers")
            elif (
                server_config_type == "streamable-http"
            ) and server_cfg.get("url"):
                url = server_cfg["url"]
                if not url.endswith("/"):
                    url = f"{url}/"
                sub_app.state.server_type = "streamable-http"
                sub_app.state.args = [url]
                sub_app.state.headers = server_cfg.get("headers")
            elif not server_config_type and server_cfg.get(
                "url"
            ):  # Fallback for old SSE config
                sub_app.state.server_type = "sse"
                sub_app.state.args = [server_cfg["url"]]
                sub_app.state.headers = server_cfg.get("headers")

            if api_key and strict_auth:
                sub_app.add_middleware(APIKeyMiddleware, api_key=api_key)

            sub_app.state.api_dependency = api_dependency
            sub_app.state.connection_timeout = connection_timeout

            main_app.mount(f"{path_prefix}{server_name}", sub_app)
>>>>>>> 89a9c1d9
    else:
        logger.error("MCPO server_command or config_path must be provided.")
        raise ValueError("You must provide either server_command or config.")

    # Setup hot reload if enabled and config_path is provided
    config_watcher = None
    if hot_reload and config_path:
        logger.info(f"Enabling hot reload for config file: {config_path}")
        reload_callback = lambda new_config: reload_config_handler(main_app, new_config)
        config_watcher = ConfigWatcher(config_path, reload_callback)
        config_watcher.start()

    logger.info("Uvicorn server starting...")
    config = uvicorn.Config(
        app=main_app,
        host=host,
        port=port,
        ssl_certfile=ssl_certfile,
        ssl_keyfile=ssl_keyfile,
        log_level="info",
    )
    server = uvicorn.Server(config)

    # Setup signal handlers
    try:
        loop = asyncio.get_running_loop()
        for sig in (signal.SIGINT, signal.SIGTERM):
            loop.add_signal_handler(
                sig, lambda s=sig: shutdown_handler.handle_signal(s)
            )
    except NotImplementedError:
        logger.warning(
            "loop.add_signal_handler is not available on this platform. Using signal.signal()."
        )
        for sig in (signal.SIGINT, signal.SIGTERM):
            signal.signal(sig, lambda s, f: shutdown_handler.handle_signal(s))

    # Modified server startup
    try:
        # Create server task
        server_task = asyncio.create_task(server.serve())
        shutdown_handler.track_task(server_task)

        # Wait for either the server to fail or a shutdown signal
        shutdown_wait_task = asyncio.create_task(shutdown_handler.shutdown_event.wait())
        done, pending = await asyncio.wait(
            [server_task, shutdown_wait_task],
            return_when=asyncio.FIRST_COMPLETED,
        )

        if server_task in done:
            logger.warning("Server task exited unexpectedly. Initiating shutdown.")
            shutdown_handler.shutdown_event.set()

        # Cancel the other task
        for task in pending:
            task.cancel()

        # Graceful shutdown
        logger.info("Initiating server shutdown...")
        server.should_exit = True

        # Cancel all tracked tasks
        for task in list(shutdown_handler.tasks):
            if not task.done():
                task.cancel()

        # Wait for all tasks to complete
        if shutdown_handler.tasks:
            await asyncio.gather(*shutdown_handler.tasks, return_exceptions=True)

    except Exception as e:
        logger.error(f"Error during server execution: {e}")
    finally:
        # Stop config watcher if it was started
        if config_watcher:
            config_watcher.stop()
        logger.info("Server shutdown complete")<|MERGE_RESOLUTION|>--- conflicted
+++ resolved
@@ -46,7 +46,6 @@
         task.add_done_callback(self.tasks.discard)
 
 
-<<<<<<< HEAD
 from mcpo.utils.main import get_model_fields, get_tool_handler
 from mcpo.utils.auth import get_verify_api_key, APIKeyMiddleware
 from mcpo.utils.config_watcher import ConfigWatcher
@@ -55,7 +54,7 @@
 def validate_server_config(server_name: str, server_cfg: Dict[str, Any]) -> None:
     """Validate individual server configuration."""
     server_type = server_cfg.get("type")
-    
+
     if server_type in ("sse", "streamable_http", "streamablehttp", "streamable-http"):
         if not server_cfg.get("url"):
             raise ValueError(f"Server '{server_name}' of type '{server_type}' requires a 'url' field")
@@ -77,16 +76,16 @@
     try:
         with open(config_path, "r") as f:
             config_data = json.load(f)
-        
+
         mcp_servers = config_data.get("mcpServers", {})
         if not mcp_servers:
             logger.error(f"No 'mcpServers' found in config file: {config_path}")
             raise ValueError("No 'mcpServers' found in config file.")
-        
+
         # Validate each server configuration
         for server_name, server_cfg in mcp_servers.items():
             validate_server_config(server_name, server_cfg)
-        
+
         return config_data
     except json.JSONDecodeError as e:
         logger.error(f"Invalid JSON in config file {config_path}: {e}")
@@ -99,8 +98,8 @@
         raise
 
 
-def create_sub_app(server_name: str, server_cfg: Dict[str, Any], cors_allow_origins, 
-                   api_key: Optional[str], strict_auth: bool, api_dependency, 
+def create_sub_app(server_name: str, server_cfg: Dict[str, Any], cors_allow_origins,
+                   api_key: Optional[str], strict_auth: bool, api_dependency,
                    connection_timeout, lifespan) -> FastAPI:
     """Create a sub-application for an MCP server."""
     sub_app = FastAPI(
@@ -158,16 +157,16 @@
     return sub_app
 
 
-def mount_config_servers(main_app: FastAPI, config_data: Dict[str, Any], 
+def mount_config_servers(main_app: FastAPI, config_data: Dict[str, Any],
                         cors_allow_origins, api_key: Optional[str], strict_auth: bool,
                         api_dependency, connection_timeout, lifespan, path_prefix: str):
     """Mount MCP servers from config data."""
     mcp_servers = config_data.get("mcpServers", {})
-    
+
     logger.info("Configuring MCP Servers:")
     for server_name, server_cfg in mcp_servers.items():
         sub_app = create_sub_app(
-            server_name, server_cfg, cors_allow_origins, api_key, 
+            server_name, server_cfg, cors_allow_origins, api_key,
             strict_auth, api_dependency, connection_timeout, lifespan
         )
         main_app.mount(f"{path_prefix}{server_name}", sub_app)
@@ -182,7 +181,7 @@
         for route in main_app.router.routes:
             if hasattr(route, 'path') and route.path == mount_path:
                 routes_to_remove.append(route)
-        
+
         for route in routes_to_remove:
             main_app.router.routes.remove(route)
             logger.info(f"Unmounted server: {server_name}")
@@ -192,16 +191,16 @@
     """Handle config reload by comparing and updating mounted servers."""
     old_config_data = getattr(main_app.state, 'config_data', {})
     backup_routes = list(main_app.router.routes)  # Backup current routes for rollback
-    
+
     try:
         old_servers = set(old_config_data.get("mcpServers", {}).keys())
         new_servers = set(new_config_data.get("mcpServers", {}).keys())
-        
+
         # Find servers to add, remove, and potentially update
         servers_to_add = new_servers - old_servers
         servers_to_remove = old_servers - new_servers
         servers_to_check = old_servers & new_servers
-        
+
         # Get app configuration from state
         cors_allow_origins = getattr(main_app.state, 'cors_allow_origins', ["*"])
         api_key = getattr(main_app.state, 'api_key', None)
@@ -210,12 +209,12 @@
         connection_timeout = getattr(main_app.state, 'connection_timeout', None)
         lifespan = getattr(main_app.state, 'lifespan', None)
         path_prefix = getattr(main_app.state, 'path_prefix', "/")
-        
+
         # Remove servers that are no longer in config
         if servers_to_remove:
             logger.info(f"Removing servers: {list(servers_to_remove)}")
             unmount_servers(main_app, path_prefix, list(servers_to_remove))
-        
+
         # Check for configuration changes in existing servers
         servers_to_update = []
         for server_name in servers_to_check:
@@ -223,13 +222,13 @@
             new_cfg = new_config_data["mcpServers"][server_name]
             if old_cfg != new_cfg:
                 servers_to_update.append(server_name)
-        
+
         # Remove and re-add updated servers
         if servers_to_update:
             logger.info(f"Updating servers: {servers_to_update}")
             unmount_servers(main_app, path_prefix, servers_to_update)
             servers_to_add.update(servers_to_update)
-        
+
         # Add new servers and updated servers
         if servers_to_add:
             logger.info(f"Adding servers: {list(servers_to_add)}")
@@ -246,11 +245,11 @@
                     # Rollback on failure
                     main_app.router.routes = backup_routes
                     raise
-        
+
         # Update stored config data only after successful reload
         main_app.state.config_data = new_config_data
         logger.info("Config reload completed successfully")
-        
+
     except Exception as e:
         logger.error(f"Error during config reload, keeping previous configuration: {e}")
         # Ensure we're back to the original state
@@ -258,8 +257,6 @@
         raise
 
 
-=======
->>>>>>> 89a9c1d9
 async def create_dynamic_endpoints(app: FastAPI, api_dependency=None):
     session: ClientSession = app.state.session
     if not session:
@@ -547,13 +544,12 @@
         main_app.state.api_dependency = api_dependency
     elif config_path:
         logger.info(f"Loading MCP server configurations from: {config_path}")
-<<<<<<< HEAD
         config_data = load_config(config_path)
         mount_config_servers(
             main_app, config_data, cors_allow_origins, api_key, strict_auth,
             api_dependency, connection_timeout, lifespan, path_prefix
         )
-        
+
         # Store config info and app state for hot reload
         main_app.state.config_path = config_path
         main_app.state.config_data = config_data
@@ -564,68 +560,6 @@
         main_app.state.connection_timeout = connection_timeout
         main_app.state.lifespan = lifespan
         main_app.state.path_prefix = path_prefix
-=======
-        with open(config_path, "r") as f:
-            config_data = json.load(f)
-
-        mcp_servers = config_data.get("mcpServers", {})
-        if not mcp_servers:
-            logger.error(f"No 'mcpServers' found in config file: {config_path}")
-            raise ValueError("No 'mcpServers' found in config file.")
-
-        logger.info("Configuring MCP Servers:")
-        for server_name, server_cfg in mcp_servers.items():
-            sub_app = FastAPI(
-                title=f"{server_name}",
-                description=f"{server_name} MCP Server\n\n- [back to tool list](/docs)",
-                version="1.0",
-                lifespan=lifespan,
-            )
-
-            sub_app.add_middleware(
-                CORSMiddleware,
-                allow_origins=cors_allow_origins or ["*"],
-                allow_credentials=True,
-                allow_methods=["*"],
-                allow_headers=["*"],
-            )
-
-            if server_cfg.get("command"):
-                # stdio
-                sub_app.state.server_type = "stdio"
-                sub_app.state.command = server_cfg["command"]
-                sub_app.state.args = server_cfg.get("args", [])
-                sub_app.state.env = {**os.environ, **server_cfg.get("env", {})}
-
-            server_config_type = normalize_server_type(server_cfg.get("type"))
-            if server_config_type == "sse" and server_cfg.get("url"):
-                sub_app.state.server_type = "sse"
-                sub_app.state.args = [server_cfg["url"]]
-                sub_app.state.headers = server_cfg.get("headers")
-            elif (
-                server_config_type == "streamable-http"
-            ) and server_cfg.get("url"):
-                url = server_cfg["url"]
-                if not url.endswith("/"):
-                    url = f"{url}/"
-                sub_app.state.server_type = "streamable-http"
-                sub_app.state.args = [url]
-                sub_app.state.headers = server_cfg.get("headers")
-            elif not server_config_type and server_cfg.get(
-                "url"
-            ):  # Fallback for old SSE config
-                sub_app.state.server_type = "sse"
-                sub_app.state.args = [server_cfg["url"]]
-                sub_app.state.headers = server_cfg.get("headers")
-
-            if api_key and strict_auth:
-                sub_app.add_middleware(APIKeyMiddleware, api_key=api_key)
-
-            sub_app.state.api_dependency = api_dependency
-            sub_app.state.connection_timeout = connection_timeout
-
-            main_app.mount(f"{path_prefix}{server_name}", sub_app)
->>>>>>> 89a9c1d9
     else:
         logger.error("MCPO server_command or config_path must be provided.")
         raise ValueError("You must provide either server_command or config.")
@@ -634,7 +568,10 @@
     config_watcher = None
     if hot_reload and config_path:
         logger.info(f"Enabling hot reload for config file: {config_path}")
-        reload_callback = lambda new_config: reload_config_handler(main_app, new_config)
+
+        async def reload_callback(new_config):
+            await reload_config_handler(main_app, new_config)
+
         config_watcher = ConfigWatcher(config_path, reload_callback)
         config_watcher.start()
 
@@ -677,14 +614,27 @@
         )
 
         if server_task in done:
-            logger.warning("Server task exited unexpectedly. Initiating shutdown.")
+            # Check if the server task raised an exception
+            try:
+                server_task.result()  # This will raise the exception if there was one
+                logger.warning("Server task exited unexpectedly. Initiating shutdown.")
+            except SystemExit as e:
+                logger.error(f"Server failed to start: {e}")
+                raise  # Re-raise SystemExit to maintain proper exit behavior
+            except Exception as e:
+                logger.error(f"Server task failed with exception: {e}")
+                raise
             shutdown_handler.shutdown_event.set()
 
         # Cancel the other task
         for task in pending:
             task.cancel()
-
-        # Graceful shutdown
+            try:
+                await task
+            except asyncio.CancelledError:
+                pass
+
+        # Graceful shutdown if server didn't fail with SystemExit
         logger.info("Initiating server shutdown...")
         server.should_exit = True
 
@@ -697,8 +647,13 @@
         if shutdown_handler.tasks:
             await asyncio.gather(*shutdown_handler.tasks, return_exceptions=True)
 
+    except SystemExit:
+        # Re-raise SystemExit to allow proper program termination
+        logger.info("Server startup failed, exiting...")
+        raise
     except Exception as e:
         logger.error(f"Error during server execution: {e}")
+        raise
     finally:
         # Stop config watcher if it was started
         if config_watcher:
