import asyncio
import json
import logging
import os
import signal
import socket
from contextlib import AsyncExitStack, asynccontextmanager
from typing import Optional, Dict, Any
from urllib.parse import urljoin

import uvicorn
from fastapi import Depends, FastAPI
from fastapi.middleware.cors import CORSMiddleware
from starlette.routing import Mount

from mcp import ClientSession, StdioServerParameters
from mcp.client.sse import sse_client
from mcp.client.stdio import stdio_client
from mcp.client.streamable_http import streamablehttp_client

from mcpo.utils.auth import APIKeyMiddleware, get_verify_api_key
from mcpo.utils.main import (
    get_model_fields,
    get_tool_handler,
    normalize_server_type,
)
from mcpo.utils.config_watcher import ConfigWatcher
from mcpo.utils.headers import validate_client_header_forwarding_config
from mcpo.utils.oauth import create_oauth_provider


logger = logging.getLogger(__name__)

CONNECTION_TIMEOUT = os.getenv("CONNECTION_TIMEOUT", None)


class GracefulShutdown:
    def __init__(self):
        self.shutdown_event = asyncio.Event()
        self.tasks = set()

    def handle_signal(self, sig, frame=None):
        """Handle shutdown signals gracefully"""
        logger.info(
            f"\nReceived {signal.Signals(sig).name}, initiating graceful shutdown..."
        )
        self.shutdown_event.set()

    def track_task(self, task):
        """Track tasks for cleanup"""
        self.tasks.add(task)
        task.add_done_callback(self.tasks.discard)


def validate_server_config(server_name: str, server_cfg: Dict[str, Any]) -> None:
    """Validate individual server configuration."""
    server_type = server_cfg.get("type")

    if normalize_server_type(server_type) in ("sse", "streamable-http"):
        if not server_cfg.get("url"):
            raise ValueError(
                f"Server '{server_name}' of type '{server_type}' requires a 'url' field"
            )
    elif server_cfg.get("command"):
        # stdio server
        if not isinstance(server_cfg["command"], str):
            raise ValueError(f"Server '{server_name}' 'command' must be a string")
        if server_cfg.get("args") and not isinstance(server_cfg["args"], list):
            raise ValueError(f"Server '{server_name}' 'args' must be a list")
    elif server_cfg.get("url") and not server_type:
        # Fallback for old SSE config without explicit type
        pass
    else:
<<<<<<< HEAD
        raise ValueError(f"Server '{server_name}' must have either 'command' for stdio or 'type' and 'url' for remote servers")
    
    # Validate disabledTools
    disabled_tools = server_cfg.get("disabledTools")
    if disabled_tools is not None:
        if not isinstance(disabled_tools, list):
            raise ValueError(f"Server '{server_name}' 'disabledTools' must be a list")
        for tool_name in disabled_tools:
            if not isinstance(tool_name, str):
                raise ValueError(f"Server '{server_name}' 'disabledTools' must contain only strings")
=======
        raise ValueError(
            f"Server '{server_name}' must have either 'command' for stdio or 'type' and 'url' for remote servers"
        )
>>>>>>> 9c99c93b


def load_config(config_path: str) -> Dict[str, Any]:
    """Load and validate config from file."""
    try:
        with open(config_path, "r") as f:
            config_data = json.load(f)

        mcp_servers = config_data.get("mcpServers", {})
        if not mcp_servers:
            logger.error(f"No 'mcpServers' found in config file: {config_path}")
            raise ValueError("No 'mcpServers' found in config file.")

        # Validate each server configuration
        for server_name, server_cfg in mcp_servers.items():
            validate_server_config(server_name, server_cfg)

            # Validate client header forwarding configuration if present
            header_config = server_cfg.get("client_header_forwarding", {})
            if header_config:
                validate_client_header_forwarding_config(server_name, header_config)

        return config_data
    except json.JSONDecodeError as e:
        logger.error(f"Invalid JSON in config file {config_path}: {e}")
        raise
    except FileNotFoundError:
        logger.error(f"Config file not found: {config_path}")
        raise
    except ValueError as e:
        logger.error(f"Invalid configuration: {e}")
        raise


def create_sub_app(
    server_name: str,
    server_cfg: Dict[str, Any],
    cors_allow_origins,
    api_key: Optional[str],
    strict_auth: bool,
    api_dependency,
    connection_timeout,
    lifespan,
) -> FastAPI:
    """Create a sub-application for an MCP server."""
    sub_app = FastAPI(
        title=f"{server_name}",
        description=f"{server_name} MCP Server\n\n- [back to tool list](/docs)",
        version="1.0",
        lifespan=lifespan,
    )

    sub_app.add_middleware(
        CORSMiddleware,
        allow_origins=cors_allow_origins or ["*"],
        allow_credentials=True,
        allow_methods=["*"],
        allow_headers=["*"],
    )

    # Configure server type and connection parameters
    if server_cfg.get("command"):
        # stdio
        sub_app.state.server_type = "stdio"
        sub_app.state.command = server_cfg["command"]
        sub_app.state.args = server_cfg.get("args", [])
        sub_app.state.env = {**os.environ, **server_cfg.get("env", {})}

    server_config_type = server_cfg.get("type")
    if server_config_type == "sse" and server_cfg.get("url"):
        sub_app.state.server_type = "sse"
        sub_app.state.args = [server_cfg["url"]]
        sub_app.state.headers = server_cfg.get("headers")
    elif normalize_server_type(
        server_config_type
    ) == "streamable-http" and server_cfg.get("url"):
        url = server_cfg["url"]
        sub_app.state.server_type = "streamablehttp"
        sub_app.state.args = [url]
        sub_app.state.headers = server_cfg.get("headers")
    elif not server_config_type and server_cfg.get(
        "url"
    ):  # Fallback for old SSE config
        sub_app.state.server_type = "sse"
        sub_app.state.args = [server_cfg["url"]]
        sub_app.state.headers = server_cfg.get("headers")

    if api_key and strict_auth:
        sub_app.add_middleware(APIKeyMiddleware, api_key=api_key)

    sub_app.state.api_dependency = api_dependency
    sub_app.state.connection_timeout = connection_timeout

<<<<<<< HEAD
    # Store list of tools to be disabled, if present
    sub_app.state.disabled_tools = server_cfg.get("disabledTools", [])

    
=======
    # Store client header forwarding configuration
    sub_app.state.client_header_forwarding = server_cfg.get(
        "client_header_forwarding", {"enabled": False}
    )

>>>>>>> 9c99c93b
    # Store OAuth configuration if present
    sub_app.state.oauth_config = server_cfg.get("oauth")


    return sub_app


def mount_config_servers(
    main_app: FastAPI,
    config_data: Dict[str, Any],
    cors_allow_origins,
    api_key: Optional[str],
    strict_auth: bool,
    api_dependency,
    connection_timeout,
    lifespan,
    path_prefix: str,
):
    """Mount MCP servers from config data."""
    mcp_servers = config_data.get("mcpServers", {})

    logger.info("Configuring MCP Servers:")
    for server_name, server_cfg in mcp_servers.items():
        sub_app = create_sub_app(
            server_name,
            server_cfg,
            cors_allow_origins,
            api_key,
            strict_auth,
            api_dependency,
            connection_timeout,
            lifespan,
        )
        main_app.mount(f"{path_prefix}{server_name}", sub_app)


def unmount_servers(main_app: FastAPI, path_prefix: str, server_names: list):
    """Unmount specific MCP servers."""
    active_lifespans = getattr(main_app.state, "active_lifespans", {})

    for server_name in server_names:
        mount_path = f"{path_prefix}{server_name}"

        # Clean up lifespan context if it exists
        if server_name in active_lifespans:
            lifespan_context = active_lifespans[server_name]
            try:
                # Schedule cleanup of the lifespan context
                asyncio.create_task(lifespan_context.__aexit__(None, None, None))
            except Exception as e:
                logger.warning(f"Error cleaning up lifespan for {server_name}: {e}")
            finally:
                del active_lifespans[server_name]


async def reload_config_handler(main_app: FastAPI, new_config_data: Dict[str, Any]):
    """Handle config reload by comparing and updating mounted servers."""
    old_config_data = getattr(main_app.state, "config_data", {})
    backup_routes = list(main_app.router.routes)  # Backup current routes for rollback

    try:
        old_servers = set(old_config_data.get("mcpServers", {}).keys())
        new_servers = set(new_config_data.get("mcpServers", {}).keys())

        # Find servers to add, remove, and potentially update
        servers_to_add = new_servers - old_servers
        servers_to_remove = old_servers - new_servers
        servers_to_check = old_servers & new_servers

        # Get app configuration from state
        cors_allow_origins = getattr(main_app.state, "cors_allow_origins", ["*"])
        api_key = getattr(main_app.state, "api_key", None)
        strict_auth = getattr(main_app.state, "strict_auth", False)
        api_dependency = getattr(main_app.state, "api_dependency", None)
        connection_timeout = getattr(main_app.state, "connection_timeout", None)
        lifespan = getattr(main_app.state, "lifespan", None)
        path_prefix = getattr(main_app.state, "path_prefix", "/")

        # Remove servers that are no longer in config
        if servers_to_remove:
            logger.info(f"Removing servers: {list(servers_to_remove)}")
            unmount_servers(main_app, path_prefix, list(servers_to_remove))

        # Check for configuration changes in existing servers
        servers_to_update = []
        for server_name in servers_to_check:
            old_cfg = old_config_data["mcpServers"][server_name]
            new_cfg = new_config_data["mcpServers"][server_name]
            if old_cfg != new_cfg:
                servers_to_update.append(server_name)

        # Remove and re-add updated servers
        if servers_to_update:
            logger.info(f"Updating servers: {servers_to_update}")
            unmount_servers(main_app, path_prefix, servers_to_update)
            servers_to_add.update(servers_to_update)

        # Add new servers and updated servers
        if servers_to_add:
            logger.info(f"Adding servers: {list(servers_to_add)}")

            # Store lifespan contexts for cleanup
            if not hasattr(main_app.state, "active_lifespans"):
                main_app.state.active_lifespans = {}

            for server_name in servers_to_add:
                server_cfg = new_config_data["mcpServers"][server_name]
                try:
                    sub_app = create_sub_app(
                        server_name,
                        server_cfg,
                        cors_allow_origins,
                        api_key,
                        strict_auth,
                        api_dependency,
                        connection_timeout,
                        lifespan,
                    )
                    main_app.mount(f"{path_prefix}{server_name}", sub_app)

                    # Start the lifespan for the new sub-app
                    lifespan_context = sub_app.router.lifespan_context(sub_app)
                    await lifespan_context.__aenter__()

                    # Store the context manager for cleanup later
                    main_app.state.active_lifespans[server_name] = lifespan_context

                    # Check if connection was successful
                    is_connected = getattr(sub_app.state, "is_connected", False)
                    if is_connected:
                        logger.info(
                            f"Successfully connected to new server: '{server_name}'"
                        )
                    else:
                        logger.warning(
                            f"Failed to connect to new server: '{server_name}'"
                        )

                except Exception as e:
                    logger.error(f"Failed to create server '{server_name}': {e}")
                    # Rollback on failure
                    main_app.router.routes = backup_routes
                    raise

        # Update stored config data only after successful reload
        main_app.state.config_data = new_config_data
        logger.info("Config reload completed successfully")

    except Exception as e:
        logger.error(f"Error during config reload, keeping previous configuration: {e}")
        # Ensure we're back to the original state
        main_app.router.routes = backup_routes
        raise


async def create_dynamic_endpoints(app: FastAPI, api_dependency=None):
    session: ClientSession = app.state.session
    if not session:
        raise ValueError("Session is not initialized in the app state.")

    result = await session.initialize()
    server_info = getattr(result, "serverInfo", None)
    if server_info:
        app.title = server_info.name or app.title
        app.description = (
            f"{server_info.name} MCP Server" if server_info.name else app.description
        )
        app.version = server_info.version or app.version

    instructions = getattr(result, "instructions", None)
    if instructions:
        app.description = instructions

    tools_result = await session.list_tools()
    tools = tools_result.tools
    
    # Filter out disabled tools
    disabled_tools = getattr(app.state, "disabled_tools", [])
    if disabled_tools:
        original_count = len(tools)
        tools = [tool for tool in tools if tool.name not in disabled_tools]
        filtered_count = original_count - len(tools)
        if filtered_count > 0:
            logger.info(f"Filtered out {filtered_count} tool(s) for server '{app.title}': {disabled_tools}")

    for tool in tools:
        endpoint_name = tool.name
        endpoint_description = tool.description

        inputSchema = tool.inputSchema
        outputSchema = getattr(tool, "outputSchema", None)

        form_model_fields = get_model_fields(
            f"{endpoint_name}_form_model",
            inputSchema.get("properties", {}),
            inputSchema.get("required", []),
            inputSchema.get("$defs", {}),
        )

        response_model_fields = None
        if outputSchema:
            response_model_fields = get_model_fields(
                f"{endpoint_name}_response_model",
                outputSchema.get("properties", {}),
                outputSchema.get("required", []),
                outputSchema.get("$defs", {}),
            )

        # Get client header forwarding configuration from app state
        client_header_forwarding_config = getattr(
            app.state, "client_header_forwarding", {"enabled": False}
        )

        tool_handler = get_tool_handler(
            session,
            endpoint_name,
            form_model_fields,
            response_model_fields,
            client_header_forwarding_config,
        )

        app.post(
            f"/{endpoint_name}",
            summary=endpoint_name.replace("_", " ").title(),
            description=endpoint_description,
            response_model_exclude_none=True,
            dependencies=[Depends(api_dependency)] if api_dependency else [],
        )(tool_handler)


@asynccontextmanager
async def lifespan(app: FastAPI):
    server_type = normalize_server_type(getattr(app.state, "server_type", "stdio"))
    command = getattr(app.state, "command", None)
    args = getattr(app.state, "args", [])
    args = args if isinstance(args, list) else [args]
    env = getattr(app.state, "env", {})
    connection_timeout = getattr(app.state, "connection_timeout", CONNECTION_TIMEOUT)
    api_dependency = getattr(app.state, "api_dependency", None)
    path_prefix = getattr(app.state, "path_prefix", "/")

    # Get shutdown handler from app state
    shutdown_handler = getattr(app.state, "shutdown_handler", None)

    is_main_app = not command and not (
        server_type in ["sse", "streamable-http"] and args
    )

    if is_main_app:
        async with AsyncExitStack() as stack:
            successful_servers = []
            failed_servers = []

            sub_lifespans = [
                (route.app, route.app.router.lifespan_context(route.app))
                for route in app.routes
                if isinstance(route, Mount) and isinstance(route.app, FastAPI)
            ]

            for sub_app, lifespan_context in sub_lifespans:
                server_name = sub_app.title
                logger.info(f"Initiating connection for server: '{server_name}'...")
                try:
                    await stack.enter_async_context(lifespan_context)
                    is_connected = getattr(sub_app.state, "is_connected", False)
                    if is_connected:
                        logger.info(f"Successfully connected to '{server_name}'.")
                        successful_servers.append(server_name)
                    else:
                        logger.warning(
                            f"Connection attempt for '{server_name}' finished, but status is not 'connected'."
                        )
                        failed_servers.append(server_name)
                except Exception as e:
                    error_class_name = type(e).__name__
                    if error_class_name == "ExceptionGroup" or (
                        hasattr(e, "exceptions") and hasattr(e, "message")
                    ):
                        logger.error(
                            f"Failed to establish connection for server: '{server_name}' - Multiple errors occurred:"
                        )
                        # Log each individual exception from the group
                        exceptions = getattr(e, "exceptions", [])
                        for idx, exc in enumerate(exceptions):
                            logger.error(
                                f"  Error {idx + 1}: {type(exc).__name__}: {exc}"
                            )
                            # Also log traceback for each exception
                            if hasattr(exc, "__traceback__"):
                                import traceback

                                tb_lines = traceback.format_exception(
                                    type(exc), exc, exc.__traceback__
                                )
                                for line in tb_lines:
                                    logger.debug(f"    {line.rstrip()}")
                    else:
                        logger.error(
                            f"Failed to establish connection for server: '{server_name}' - {type(e).__name__}: {e}",
                            exc_info=True,
                        )
                    failed_servers.append(server_name)

            logger.info("\n--- Server Startup Summary ---")
            if successful_servers:
                logger.info("Successfully connected to:")
                for name in successful_servers:
                    logger.info(f"  - {name}")
                app.description += "\n\n- **available tools**："
                for name in successful_servers:
                    docs_path = urljoin(path_prefix, f"{name}/docs")
                    app.description += f"\n    - [{name}]({docs_path})"
            if failed_servers:
                logger.warning("Failed to connect to:")
                for name in failed_servers:
                    logger.warning(f"  - {name}")
            logger.info("--------------------------\n")

            if not successful_servers:
                logger.error("No MCP servers could be reached.")

            yield
            # The AsyncExitStack will handle the graceful shutdown of all servers
            # when the 'with' block is exited.
    else:
        # This is a sub-app's lifespan
        app.state.is_connected = False
        try:
            # Check for OAuth configuration
            oauth_config = getattr(app.state, "oauth_config", None)
            auth_provider = None

            if oauth_config:
                server_name = app.title
                logger.info(f"OAuth configuration detected for server: {server_name}")
                try:
                    auth_provider = await create_oauth_provider(
                        server_name=server_name,
                        oauth_config=oauth_config,
                        storage_type=oauth_config.get("storage_type", "file"),
                    )
                    logger.info(f"OAuth provider created for server: {server_name}")
                except Exception as e:
                    logger.error(
                        f"Failed to create OAuth provider for {server_name}: {e}"
                    )
                    raise

            if server_type == "stdio":
                # stdio doesn't support OAuth authentication
                if oauth_config:
                    logger.warning(f"OAuth not supported for stdio server type")
                server_params = StdioServerParameters(
                    command=command,
                    args=args,
                    env={**os.environ, **env},
                )
                client_context = stdio_client(server_params)
            elif server_type == "sse":
                # SSE doesn't support OAuth authentication currently
                if oauth_config:
                    logger.warning(f"OAuth not supported for SSE server type")
                headers = getattr(app.state, "headers", None)
                client_context = sse_client(
                    url=args[0],
                    sse_read_timeout=connection_timeout or 900,
                    headers=headers,
                )
            elif server_type == "streamable-http":
                headers = getattr(app.state, "headers", None)
                client_context = streamablehttp_client(
                    url=args[0],
                    headers=headers,
                    auth=auth_provider,  # Pass OAuth provider if configured
                )
            else:
                raise ValueError(f"Unsupported server type: {server_type}")

            async with client_context as (reader, writer, *_):
                async with ClientSession(reader, writer) as session:
                    app.state.session = session
                    await create_dynamic_endpoints(app, api_dependency=api_dependency)
                    app.state.is_connected = True
                    yield
        except Exception as e:
            # Log the full exception with traceback for debugging
            logger.error(
                f"Failed to connect to MCP server '{app.title}': {type(e).__name__}: {e}",
                exc_info=True,
            )
            app.state.is_connected = False
            # Re-raise the exception so it propagates to the main app's lifespan
            raise


async def run(
    host: str = "127.0.0.1",
    port: int = 8000,
    api_key: Optional[str] = "",
    cors_allow_origins=["*"],
    **kwargs,
):
    hot_reload = kwargs.get("hot_reload", False)
    # Server API Key
    api_dependency = get_verify_api_key(api_key) if api_key else None
    connection_timeout = kwargs.get("connection_timeout", None)
    strict_auth = kwargs.get("strict_auth", False)

    # MCP Server
    server_type = normalize_server_type(kwargs.get("server_type"))
    server_command = kwargs.get("server_command")

    # MCP Config
    config_path = kwargs.get("config_path")

    # mcpo server
    name = kwargs.get("name") or "MCP OpenAPI Proxy"
    description = (
        kwargs.get("description") or "Automatically generated API from MCP Tool Schemas"
    )
    version = kwargs.get("version") or "1.0"

    ssl_certfile = kwargs.get("ssl_certfile")
    ssl_keyfile = kwargs.get("ssl_keyfile")
    path_prefix = kwargs.get("path_prefix") or "/"

    # Configure logging based on LOG_LEVEL environment variable
    log_level = os.getenv("LOG_LEVEL", "INFO").upper()
    try:
        numeric_level = getattr(logging, log_level, None)
        if not isinstance(numeric_level, int):
            raise ValueError(f"Invalid log level: {log_level}")
    except (ValueError, AttributeError):
        logger.warning(f"Invalid LOG_LEVEL '{log_level}', defaulting to INFO")
        numeric_level = logging.INFO

    logging.basicConfig(
        level=numeric_level, format="%(asctime)s - %(levelname)s - %(message)s"
    )

    # Suppress HTTP request logs
    class HTTPRequestFilter(logging.Filter):
        def filter(self, record):
            return not (
                record.levelname == "INFO" and "HTTP Request:" in record.getMessage()
            )

    # Apply filter to suppress HTTP request logs
    logging.getLogger("uvicorn.access").addFilter(HTTPRequestFilter())
    logging.getLogger("httpx.access").addFilter(HTTPRequestFilter())
    logger.info("Starting MCPO Server...")
    logger.info(f"  Name: {name}")
    logger.info(f"  Version: {version}")
    logger.info(f"  Description: {description}")
    logger.info(f"  Hostname: {socket.gethostname()}")
    logger.info(f"  Port: {port}")
    logger.info(f"  API Key: {'Provided' if api_key else 'Not Provided'}")
    logger.info(f"  CORS Allowed Origins: {cors_allow_origins}")
    if ssl_certfile:
        logger.info(f"  SSL Certificate File: {ssl_certfile}")
    if ssl_keyfile:
        logger.info(f"  SSL Key File: {ssl_keyfile}")
    logger.info(f"  Path Prefix: {path_prefix}")

    # Create shutdown handler
    shutdown_handler = GracefulShutdown()

    main_app = FastAPI(
        title=name,
        description=description,
        version=version,
        ssl_certfile=ssl_certfile,
        ssl_keyfile=ssl_keyfile,
        lifespan=lifespan,
    )

    # Pass shutdown handler to app state
    main_app.state.shutdown_handler = shutdown_handler
    main_app.state.path_prefix = path_prefix

    main_app.add_middleware(
        CORSMiddleware,
        allow_origins=cors_allow_origins or ["*"],
        allow_credentials=True,
        allow_methods=["*"],
        allow_headers=["*"],
    )

    # Add middleware to protect also documentation and spec
    if api_key and strict_auth:
        main_app.add_middleware(APIKeyMiddleware, api_key=api_key)

    headers = kwargs.get("headers")
    if headers and isinstance(headers, str):
        try:
            headers = json.loads(headers)
        except json.JSONDecodeError:
            logger.warning("Invalid JSON format for headers. Headers will be ignored.")
            headers = None

    if server_type == "sse":
        logger.info(
            f"Configuring for a single SSE MCP Server with URL {server_command[0]}"
        )
        main_app.state.server_type = "sse"
        main_app.state.args = server_command[0]  # Expects URL as the first element
        main_app.state.api_dependency = api_dependency
        main_app.state.headers = headers
    elif server_type == "streamable-http":
        logger.info(
            f"Configuring for a single StreamableHTTP MCP Server with URL {server_command[0]}"
        )
        main_app.state.server_type = "streamable-http"
        main_app.state.args = server_command[0]  # Expects URL as the first element
        main_app.state.api_dependency = api_dependency
        main_app.state.headers = headers
    elif server_command:  # This handles stdio
        logger.info(
            f"Configuring for a single Stdio MCP Server with command: {' '.join(server_command)}"
        )
        main_app.state.server_type = "stdio"  # Explicitly set type
        main_app.state.command = server_command[0]
        main_app.state.args = server_command[1:]
        main_app.state.env = os.environ.copy()
        main_app.state.api_dependency = api_dependency
    elif config_path:
        logger.info(f"Loading MCP server configurations from: {config_path}")
        config_data = load_config(config_path)
        mount_config_servers(
            main_app,
            config_data,
            cors_allow_origins,
            api_key,
            strict_auth,
            api_dependency,
            connection_timeout,
            lifespan,
            path_prefix,
        )

        # Store config info and app state for hot reload
        main_app.state.config_path = config_path
        main_app.state.config_data = config_data
        main_app.state.cors_allow_origins = cors_allow_origins
        main_app.state.api_key = api_key
        main_app.state.strict_auth = strict_auth
        main_app.state.api_dependency = api_dependency
        main_app.state.connection_timeout = connection_timeout
        main_app.state.lifespan = lifespan
        main_app.state.path_prefix = path_prefix
    else:
        logger.error("MCPO server_command or config_path must be provided.")
        raise ValueError("You must provide either server_command or config.")

    # Setup hot reload if enabled and config_path is provided
    config_watcher = None
    if hot_reload and config_path:
        logger.info(f"Enabling hot reload for config file: {config_path}")

        async def reload_callback(new_config):
            await reload_config_handler(main_app, new_config)

        config_watcher = ConfigWatcher(config_path, reload_callback)
        config_watcher.start()

    logger.info("Uvicorn server starting...")
    uvicorn_log_level = log_level.lower()

    config = uvicorn.Config(
        app=main_app,
        host=host,
        port=port,
        ssl_certfile=ssl_certfile,
        ssl_keyfile=ssl_keyfile,
        log_level=uvicorn_log_level,
    )
    server = uvicorn.Server(config)

    # Setup signal handlers
    try:
        loop = asyncio.get_running_loop()
        for sig in (signal.SIGINT, signal.SIGTERM):
            loop.add_signal_handler(
                sig, lambda s=sig: shutdown_handler.handle_signal(s)
            )
    except NotImplementedError:
        logger.warning(
            "loop.add_signal_handler is not available on this platform. Using signal.signal()."
        )
        for sig in (signal.SIGINT, signal.SIGTERM):
            signal.signal(sig, lambda s, f: shutdown_handler.handle_signal(s))

    # Modified server startup
    try:
        # Create server task
        server_task = asyncio.create_task(server.serve())
        shutdown_handler.track_task(server_task)

        # Wait for either the server to fail or a shutdown signal
        shutdown_wait_task = asyncio.create_task(shutdown_handler.shutdown_event.wait())
        done, pending = await asyncio.wait(
            [server_task, shutdown_wait_task],
            return_when=asyncio.FIRST_COMPLETED,
        )

        if server_task in done:
            # Check if the server task raised an exception
            try:
                server_task.result()  # This will raise the exception if there was one
                logger.warning("Server task exited unexpectedly. Initiating shutdown.")
            except SystemExit as e:
                logger.error(f"Server failed to start: {e}")
                raise  # Re-raise SystemExit to maintain proper exit behavior
            except Exception as e:
                logger.error(f"Server task failed with exception: {e}")
                raise
            shutdown_handler.shutdown_event.set()

        # Cancel the other task
        for task in pending:
            task.cancel()
            try:
                await task
            except asyncio.CancelledError:
                pass

        # Graceful shutdown if server didn't fail with SystemExit
        logger.info("Initiating server shutdown...")
        server.should_exit = True

        # Cancel all tracked tasks
        for task in list(shutdown_handler.tasks):
            if not task.done():
                task.cancel()

        # Wait for all tasks to complete
        if shutdown_handler.tasks:
            await asyncio.gather(*shutdown_handler.tasks, return_exceptions=True)

    except SystemExit:
        # Re-raise SystemExit to allow proper program termination
        logger.info("Server startup failed, exiting...")
        raise
    except Exception as e:
        logger.error(f"Error during server execution: {e}")
        raise
    finally:
        # Stop config watcher if it was started
        if config_watcher:
            config_watcher.stop()
        logger.info("Server shutdown complete")<|MERGE_RESOLUTION|>--- conflicted
+++ resolved
@@ -71,22 +71,19 @@
         # Fallback for old SSE config without explicit type
         pass
     else:
-<<<<<<< HEAD
         raise ValueError(f"Server '{server_name}' must have either 'command' for stdio or 'type' and 'url' for remote servers")
     
     # Validate disabledTools
-    disabled_tools = server_cfg.get("disabledTools")
+    disabled_tools = server_cfg.get("disabled_tools")
     if disabled_tools is not None:
         if not isinstance(disabled_tools, list):
             raise ValueError(f"Server '{server_name}' 'disabledTools' must be a list")
         for tool_name in disabled_tools:
             if not isinstance(tool_name, str):
                 raise ValueError(f"Server '{server_name}' 'disabledTools' must contain only strings")
-=======
         raise ValueError(
             f"Server '{server_name}' must have either 'command' for stdio or 'type' and 'url' for remote servers"
         )
->>>>>>> 9c99c93b
 
 
 def load_config(config_path: str) -> Dict[str, Any]:
@@ -180,18 +177,15 @@
     sub_app.state.api_dependency = api_dependency
     sub_app.state.connection_timeout = connection_timeout
 
-<<<<<<< HEAD
     # Store list of tools to be disabled, if present
-    sub_app.state.disabled_tools = server_cfg.get("disabledTools", [])
+    sub_app.state.disabled_tools = server_cfg.get("disabled_tools", [])
 
     
-=======
     # Store client header forwarding configuration
     sub_app.state.client_header_forwarding = server_cfg.get(
         "client_header_forwarding", {"enabled": False}
     )
 
->>>>>>> 9c99c93b
     # Store OAuth configuration if present
     sub_app.state.oauth_config = server_cfg.get("oauth")
 
