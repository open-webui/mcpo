--- conflicted
+++ resolved
@@ -25,11 +25,8 @@
     normalize_server_type,
 )
 from mcpo.utils.config_watcher import ConfigWatcher
-<<<<<<< HEAD
 from mcpo.utils.headers import validate_client_header_forwarding_config
-=======
 from mcpo.utils.oauth import create_oauth_provider
->>>>>>> 47d6f7a1
 
 
 logger = logging.getLogger(__name__)
@@ -155,13 +152,11 @@
     sub_app.state.api_dependency = api_dependency
     sub_app.state.connection_timeout = connection_timeout
     
-<<<<<<< HEAD
     # Store client header forwarding configuration
     sub_app.state.client_header_forwarding = server_cfg.get("client_header_forwarding", {"enabled": False})
-=======
+
     # Store OAuth configuration if present
     sub_app.state.oauth_config = server_cfg.get("oauth")
->>>>>>> 47d6f7a1
 
     return sub_app
 
