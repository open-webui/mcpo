import asyncio
import json
import logging
import os
import signal
import socket
from contextlib import AsyncExitStack, asynccontextmanager
from typing import Optional, Dict, Any
from urllib.parse import urljoin

import uvicorn
from fastapi import Depends, FastAPI
from fastapi.middleware.cors import CORSMiddleware
from starlette.routing import Mount

from mcp import ClientSession, StdioServerParameters
from mcp.client.sse import sse_client
from mcp.client.stdio import stdio_client
from mcp.client.streamable_http import streamablehttp_client

from mcpo.utils.auth import APIKeyMiddleware, get_verify_api_key
from mcpo.utils.main import (
    get_model_fields,
    get_tool_handler,
    normalize_server_type,
)
from mcpo.utils.main import get_model_fields, get_tool_handler
from mcpo.utils.auth import get_verify_api_key, APIKeyMiddleware
from mcpo.utils.config_watcher import ConfigWatcher
from mcpo.utils.oauth import create_oauth_provider


logger = logging.getLogger(__name__)


class GracefulShutdown:
    def __init__(self):
        self.shutdown_event = asyncio.Event()
        self.tasks = set()

    def handle_signal(self, sig, frame=None):
        """Handle shutdown signals gracefully"""
        logger.info(
            f"\nReceived {signal.Signals(sig).name}, initiating graceful shutdown..."
        )
        self.shutdown_event.set()

    def track_task(self, task):
        """Track tasks for cleanup"""
        self.tasks.add(task)
        task.add_done_callback(self.tasks.discard)


def validate_server_config(server_name: str, server_cfg: Dict[str, Any]) -> None:
    """Validate individual server configuration."""
    server_type = server_cfg.get("type")

    if normalize_server_type(server_type) in ("sse", "streamable-http"):
        if not server_cfg.get("url"):
            raise ValueError(f"Server '{server_name}' of type '{server_type}' requires a 'url' field")
    elif server_cfg.get("command"):
        # stdio server
        if not isinstance(server_cfg["command"], str):
            raise ValueError(f"Server '{server_name}' 'command' must be a string")
        if server_cfg.get("args") and not isinstance(server_cfg["args"], list):
            raise ValueError(f"Server '{server_name}' 'args' must be a list")
    elif server_cfg.get("url") and not server_type:
        # Fallback for old SSE config without explicit type
        pass
    else:
        raise ValueError(f"Server '{server_name}' must have either 'command' for stdio or 'type' and 'url' for remote servers")
    
    # Validate disabledTools
    disabled_tools = server_cfg.get("disabledTools")
    if disabled_tools is not None:
        if not isinstance(disabled_tools, list):
            raise ValueError(f"Server '{server_name}' 'disabledTools' must be a list")
        for tool_name in disabled_tools:
            if not isinstance(tool_name, str):
                raise ValueError(f"Server '{server_name}' 'disabledTools' must contain only strings")


def load_config(config_path: str) -> Dict[str, Any]:
    """Load and validate config from file."""
    try:
        with open(config_path, "r") as f:
            config_data = json.load(f)

        mcp_servers = config_data.get("mcpServers", {})
        if not mcp_servers:
            logger.error(f"No 'mcpServers' found in config file: {config_path}")
            raise ValueError("No 'mcpServers' found in config file.")

        # Validate each server configuration
        for server_name, server_cfg in mcp_servers.items():
            validate_server_config(server_name, server_cfg)

        return config_data
    except json.JSONDecodeError as e:
        logger.error(f"Invalid JSON in config file {config_path}: {e}")
        raise
    except FileNotFoundError:
        logger.error(f"Config file not found: {config_path}")
        raise
    except ValueError as e:
        logger.error(f"Invalid configuration: {e}")
        raise


def create_sub_app(server_name: str, server_cfg: Dict[str, Any], cors_allow_origins,
                   api_key: Optional[str], strict_auth: bool, api_dependency,
                   connection_timeout, lifespan) -> FastAPI:
    """Create a sub-application for an MCP server."""
    sub_app = FastAPI(
        title=f"{server_name}",
        description=f"{server_name} MCP Server\n\n- [back to tool list](/docs)",
        version="1.0",
        lifespan=lifespan,
    )

    sub_app.add_middleware(
        CORSMiddleware,
        allow_origins=cors_allow_origins or ["*"],
        allow_credentials=True,
        allow_methods=["*"],
        allow_headers=["*"],
    )

    # Configure server type and connection parameters
    if server_cfg.get("command"):
        # stdio
        sub_app.state.server_type = "stdio"
        sub_app.state.command = server_cfg["command"]
        sub_app.state.args = server_cfg.get("args", [])
        sub_app.state.env = {**os.environ, **server_cfg.get("env", {})}

    server_config_type = server_cfg.get("type")
    if server_config_type == "sse" and server_cfg.get("url"):
        sub_app.state.server_type = "sse"
        sub_app.state.args = [server_cfg["url"]]
        sub_app.state.headers = server_cfg.get("headers")
    elif normalize_server_type(server_config_type) == "streamable-http" and server_cfg.get("url"):
        url = server_cfg["url"]
        sub_app.state.server_type = "streamablehttp"
        sub_app.state.args = [url]
        sub_app.state.headers = server_cfg.get("headers")
    elif not server_config_type and server_cfg.get(
        "url"
    ):  # Fallback for old SSE config
        sub_app.state.server_type = "sse"
        sub_app.state.args = [server_cfg["url"]]
        sub_app.state.headers = server_cfg.get("headers")

    if api_key and strict_auth:
        sub_app.add_middleware(APIKeyMiddleware, api_key=api_key)

    sub_app.state.api_dependency = api_dependency
    sub_app.state.connection_timeout = connection_timeout
<<<<<<< HEAD
    sub_app.state.disabled_tools = server_cfg.get("disabledTools", [])
=======
    
    # Store OAuth configuration if present
    sub_app.state.oauth_config = server_cfg.get("oauth")
>>>>>>> 47d6f7a1

    return sub_app


def mount_config_servers(main_app: FastAPI, config_data: Dict[str, Any],
                        cors_allow_origins, api_key: Optional[str], strict_auth: bool,
                        api_dependency, connection_timeout, lifespan, path_prefix: str):
    """Mount MCP servers from config data."""
    mcp_servers = config_data.get("mcpServers", {})

    logger.info("Configuring MCP Servers:")
    for server_name, server_cfg in mcp_servers.items():
        sub_app = create_sub_app(
            server_name, server_cfg, cors_allow_origins, api_key,
            strict_auth, api_dependency, connection_timeout, lifespan
        )
        main_app.mount(f"{path_prefix}{server_name}", sub_app)


def unmount_servers(main_app: FastAPI, path_prefix: str, server_names: list):
    """Unmount specific MCP servers."""
    for server_name in server_names:
        mount_path = f"{path_prefix}{server_name}"
        # Find and remove the mount
        routes_to_remove = []
        for route in main_app.router.routes:
            if hasattr(route, 'path') and route.path == mount_path:
                routes_to_remove.append(route)

        for route in routes_to_remove:
            main_app.router.routes.remove(route)
            logger.info(f"Unmounted server: {server_name}")


async def reload_config_handler(main_app: FastAPI, new_config_data: Dict[str, Any]):
    """Handle config reload by comparing and updating mounted servers."""
    old_config_data = getattr(main_app.state, 'config_data', {})
    backup_routes = list(main_app.router.routes)  # Backup current routes for rollback

    try:
        old_servers = set(old_config_data.get("mcpServers", {}).keys())
        new_servers = set(new_config_data.get("mcpServers", {}).keys())

        # Find servers to add, remove, and potentially update
        servers_to_add = new_servers - old_servers
        servers_to_remove = old_servers - new_servers
        servers_to_check = old_servers & new_servers

        # Get app configuration from state
        cors_allow_origins = getattr(main_app.state, 'cors_allow_origins', ["*"])
        api_key = getattr(main_app.state, 'api_key', None)
        strict_auth = getattr(main_app.state, 'strict_auth', False)
        api_dependency = getattr(main_app.state, 'api_dependency', None)
        connection_timeout = getattr(main_app.state, 'connection_timeout', None)
        lifespan = getattr(main_app.state, 'lifespan', None)
        path_prefix = getattr(main_app.state, 'path_prefix', "/")

        # Remove servers that are no longer in config
        if servers_to_remove:
            logger.info(f"Removing servers: {list(servers_to_remove)}")
            unmount_servers(main_app, path_prefix, list(servers_to_remove))

        # Check for configuration changes in existing servers
        servers_to_update = []
        for server_name in servers_to_check:
            old_cfg = old_config_data["mcpServers"][server_name]
            new_cfg = new_config_data["mcpServers"][server_name]
            if old_cfg != new_cfg:
                servers_to_update.append(server_name)

        # Remove and re-add updated servers
        if servers_to_update:
            logger.info(f"Updating servers: {servers_to_update}")
            unmount_servers(main_app, path_prefix, servers_to_update)
            servers_to_add.update(servers_to_update)

        # Add new servers and updated servers
        if servers_to_add:
            logger.info(f"Adding servers: {list(servers_to_add)}")
            for server_name in servers_to_add:
                server_cfg = new_config_data["mcpServers"][server_name]
                try:
                    sub_app = create_sub_app(
                        server_name, server_cfg, cors_allow_origins, api_key,
                        strict_auth, api_dependency, connection_timeout, lifespan
                    )
                    main_app.mount(f"{path_prefix}{server_name}", sub_app)
                except Exception as e:
                    logger.error(f"Failed to create server '{server_name}': {e}")
                    # Rollback on failure
                    main_app.router.routes = backup_routes
                    raise

        # Update stored config data only after successful reload
        main_app.state.config_data = new_config_data
        logger.info("Config reload completed successfully")

    except Exception as e:
        logger.error(f"Error during config reload, keeping previous configuration: {e}")
        # Ensure we're back to the original state
        main_app.router.routes = backup_routes
        raise


async def create_dynamic_endpoints(app: FastAPI, api_dependency=None):
    session: ClientSession = app.state.session
    if not session:
        raise ValueError("Session is not initialized in the app state.")

    result = await session.initialize()
    server_info = getattr(result, "serverInfo", None)
    if server_info:
        app.title = server_info.name or app.title
        app.description = (
            f"{server_info.name} MCP Server" if server_info.name else app.description
        )
        app.version = server_info.version or app.version

    instructions = getattr(result, "instructions", None)
    if instructions:
        app.description = instructions

    tools_result = await session.list_tools()
    tools = tools_result.tools
    
    # Filter out disabled tools
    disabled_tools = getattr(app.state, "disabled_tools", [])
    if disabled_tools:
        original_count = len(tools)
        tools = [tool for tool in tools if tool.name not in disabled_tools]
        filtered_count = original_count - len(tools)
        if filtered_count > 0:
            logger.info(f"Filtered out {filtered_count} tool(s) for server '{app.title}': {disabled_tools}")

    for tool in tools:
        endpoint_name = tool.name
        endpoint_description = tool.description

        inputSchema = tool.inputSchema
        outputSchema = getattr(tool, "outputSchema", None)

        form_model_fields = get_model_fields(
            f"{endpoint_name}_form_model",
            inputSchema.get("properties", {}),
            inputSchema.get("required", []),
            inputSchema.get("$defs", {}),
        )

        response_model_fields = None
        if outputSchema:
            response_model_fields = get_model_fields(
                f"{endpoint_name}_response_model",
                outputSchema.get("properties", {}),
                outputSchema.get("required", []),
                outputSchema.get("$defs", {}),
            )

        tool_handler = get_tool_handler(
            session,
            endpoint_name,
            form_model_fields,
            response_model_fields,
        )

        app.post(
            f"/{endpoint_name}",
            summary=endpoint_name.replace("_", " ").title(),
            description=endpoint_description,
            response_model_exclude_none=True,
            dependencies=[Depends(api_dependency)] if api_dependency else [],
        )(tool_handler)


@asynccontextmanager
async def lifespan(app: FastAPI):
    server_type = normalize_server_type(getattr(app.state, "server_type", "stdio"))
    command = getattr(app.state, "command", None)
    args = getattr(app.state, "args", [])
    args = args if isinstance(args, list) else [args]
    env = getattr(app.state, "env", {})
    connection_timeout = getattr(app.state, "connection_timeout", 10)
    api_dependency = getattr(app.state, "api_dependency", None)
    path_prefix = getattr(app.state, "path_prefix", "/")

    # Get shutdown handler from app state
    shutdown_handler = getattr(app.state, "shutdown_handler", None)

    is_main_app = not command and not (server_type in ["sse", "streamable-http"] and args)

    if is_main_app:
        async with AsyncExitStack() as stack:
            successful_servers = []
            failed_servers = []

            sub_lifespans = [
                (route.app, route.app.router.lifespan_context(route.app))
                for route in app.routes
                if isinstance(route, Mount) and isinstance(route.app, FastAPI)
            ]

            for sub_app, lifespan_context in sub_lifespans:
                server_name = sub_app.title
                logger.info(f"Initiating connection for server: '{server_name}'...")
                try:
                    await stack.enter_async_context(lifespan_context)
                    is_connected = getattr(sub_app.state, "is_connected", False)
                    if is_connected:
                        logger.info(f"Successfully connected to '{server_name}'.")
                        successful_servers.append(server_name)
                    else:
                        logger.warning(
                            f"Connection attempt for '{server_name}' finished, but status is not 'connected'."
                        )
                        failed_servers.append(server_name)
                except Exception as e:
                    error_class_name = type(e).__name__
                    if error_class_name == 'ExceptionGroup' or (hasattr(e, 'exceptions') and hasattr(e, 'message')):
                        logger.error(
                            f"Failed to establish connection for server: '{server_name}' - Multiple errors occurred:"
                        )
                        # Log each individual exception from the group
                        exceptions = getattr(e, 'exceptions', [])
                        for idx, exc in enumerate(exceptions):
                            logger.error(f"  Error {idx + 1}: {type(exc).__name__}: {exc}")
                            # Also log traceback for each exception
                            if hasattr(exc, '__traceback__'):
                                import traceback
                                tb_lines = traceback.format_exception(type(exc), exc, exc.__traceback__)
                                for line in tb_lines:
                                    logger.debug(f"    {line.rstrip()}")
                    else:
                        logger.error(
                            f"Failed to establish connection for server: '{server_name}' - {type(e).__name__}: {e}",
                            exc_info=True
                        )
                    failed_servers.append(server_name)

            logger.info("\n--- Server Startup Summary ---")
            if successful_servers:
                logger.info("Successfully connected to:")
                for name in successful_servers:
                    logger.info(f"  - {name}")
                app.description += "\n\n- **available tools**："
                for name in successful_servers:
                    docs_path = urljoin(path_prefix, f"{name}/docs")
                    app.description += f"\n    - [{name}]({docs_path})"
            if failed_servers:
                logger.warning("Failed to connect to:")
                for name in failed_servers:
                    logger.warning(f"  - {name}")
            logger.info("--------------------------\n")

            if not successful_servers:
                logger.error("No MCP servers could be reached.")

            yield
            # The AsyncExitStack will handle the graceful shutdown of all servers
            # when the 'with' block is exited.
    else:
        # This is a sub-app's lifespan
        app.state.is_connected = False
        try:
            # Check for OAuth configuration
            oauth_config = getattr(app.state, "oauth_config", None)
            auth_provider = None
            
            if oauth_config:
                server_name = app.title
                logger.info(f"OAuth configuration detected for server: {server_name}")
                try:
                    auth_provider = await create_oauth_provider(
                        server_name=server_name,
                        oauth_config=oauth_config,
                        storage_type=oauth_config.get("storage_type", "file")
                    )
                    logger.info(f"OAuth provider created for server: {server_name}")
                except Exception as e:
                    logger.error(f"Failed to create OAuth provider for {server_name}: {e}")
                    raise
            
            if server_type == "stdio":
                # stdio doesn't support OAuth authentication
                if oauth_config:
                    logger.warning(f"OAuth not supported for stdio server type")
                server_params = StdioServerParameters(
                    command=command,
                    args=args,
                    env={**os.environ, **env},
                )
                client_context = stdio_client(server_params)
            elif server_type == "sse":
                # SSE doesn't support OAuth authentication currently
                if oauth_config:
                    logger.warning(f"OAuth not supported for SSE server type")
                headers = getattr(app.state, "headers", None)
                client_context = sse_client(
                    url=args[0],
                    sse_read_timeout=connection_timeout or 900,
                    headers=headers,
                )
            elif server_type == "streamable-http":
                headers = getattr(app.state, "headers", None)
                client_context = streamablehttp_client(
                    url=args[0], 
                    headers=headers,
                    auth=auth_provider,  # Pass OAuth provider if configured
                )
            else:
                raise ValueError(f"Unsupported server type: {server_type}")

            async with client_context as (reader, writer, *_):
                async with ClientSession(reader, writer) as session:
                    app.state.session = session
                    await create_dynamic_endpoints(app, api_dependency=api_dependency)
                    app.state.is_connected = True
                    yield
        except Exception as e:
            # Log the full exception with traceback for debugging
            logger.error(f"Failed to connect to MCP server '{app.title}': {type(e).__name__}: {e}", exc_info=True)
            app.state.is_connected = False
            # Re-raise the exception so it propagates to the main app's lifespan
            raise


async def run(
    host: str = "127.0.0.1",
    port: int = 8000,
    api_key: Optional[str] = "",
    cors_allow_origins=["*"],
    **kwargs,
):
    hot_reload = kwargs.get("hot_reload", False)
    # Server API Key
    api_dependency = get_verify_api_key(api_key) if api_key else None
    connection_timeout = kwargs.get("connection_timeout", None)
    strict_auth = kwargs.get("strict_auth", False)

    # MCP Server
    server_type = normalize_server_type(kwargs.get("server_type"))
    server_command = kwargs.get("server_command")

    # MCP Config
    config_path = kwargs.get("config_path")

    # mcpo server
    name = kwargs.get("name") or "MCP OpenAPI Proxy"
    description = (
        kwargs.get("description") or "Automatically generated API from MCP Tool Schemas"
    )
    version = kwargs.get("version") or "1.0"

    ssl_certfile = kwargs.get("ssl_certfile")
    ssl_keyfile = kwargs.get("ssl_keyfile")
    path_prefix = kwargs.get("path_prefix") or "/"

    # Configure basic logging
    logging.basicConfig(
        level=logging.INFO, format="%(asctime)s - %(levelname)s - %(message)s"
    )

    # Suppress HTTP request logs
    class HTTPRequestFilter(logging.Filter):
        def filter(self, record):
            return not (
                record.levelname == "INFO" and "HTTP Request:" in record.getMessage()
            )

    # Apply filter to suppress HTTP request logs
    logging.getLogger("uvicorn.access").addFilter(HTTPRequestFilter())
    logging.getLogger("httpx.access").addFilter(HTTPRequestFilter())
    logger.info("Starting MCPO Server...")
    logger.info(f"  Name: {name}")
    logger.info(f"  Version: {version}")
    logger.info(f"  Description: {description}")
    logger.info(f"  Hostname: {socket.gethostname()}")
    logger.info(f"  Port: {port}")
    logger.info(f"  API Key: {'Provided' if api_key else 'Not Provided'}")
    logger.info(f"  CORS Allowed Origins: {cors_allow_origins}")
    if ssl_certfile:
        logger.info(f"  SSL Certificate File: {ssl_certfile}")
    if ssl_keyfile:
        logger.info(f"  SSL Key File: {ssl_keyfile}")
    logger.info(f"  Path Prefix: {path_prefix}")

    # Create shutdown handler
    shutdown_handler = GracefulShutdown()

    main_app = FastAPI(
        title=name,
        description=description,
        version=version,
        ssl_certfile=ssl_certfile,
        ssl_keyfile=ssl_keyfile,
        lifespan=lifespan,
    )

    # Pass shutdown handler to app state
    main_app.state.shutdown_handler = shutdown_handler
    main_app.state.path_prefix = path_prefix

    main_app.add_middleware(
        CORSMiddleware,
        allow_origins=cors_allow_origins or ["*"],
        allow_credentials=True,
        allow_methods=["*"],
        allow_headers=["*"],
    )

    # Add middleware to protect also documentation and spec
    if api_key and strict_auth:
        main_app.add_middleware(APIKeyMiddleware, api_key=api_key)

    headers = kwargs.get("headers")
    if headers and isinstance(headers, str):
        try:
            headers = json.loads(headers)
        except json.JSONDecodeError:
            logger.warning("Invalid JSON format for headers. Headers will be ignored.")
            headers = None

    if server_type == "sse":
        logger.info(
            f"Configuring for a single SSE MCP Server with URL {server_command[0]}"
        )
        main_app.state.server_type = "sse"
        main_app.state.args = server_command[0]  # Expects URL as the first element
        main_app.state.api_dependency = api_dependency
        main_app.state.headers = headers
    elif server_type == "streamable-http":
        logger.info(
            f"Configuring for a single StreamableHTTP MCP Server with URL {server_command[0]}"
        )
        main_app.state.server_type = "streamable-http"
        main_app.state.args = server_command[0]  # Expects URL as the first element
        main_app.state.api_dependency = api_dependency
        main_app.state.headers = headers
    elif server_command:  # This handles stdio
        logger.info(
            f"Configuring for a single Stdio MCP Server with command: {' '.join(server_command)}"
        )
        main_app.state.server_type = "stdio"  # Explicitly set type
        main_app.state.command = server_command[0]
        main_app.state.args = server_command[1:]
        main_app.state.env = os.environ.copy()
        main_app.state.api_dependency = api_dependency
    elif config_path:
        logger.info(f"Loading MCP server configurations from: {config_path}")
        config_data = load_config(config_path)
        mount_config_servers(
            main_app, config_data, cors_allow_origins, api_key, strict_auth,
            api_dependency, connection_timeout, lifespan, path_prefix
        )

        # Store config info and app state for hot reload
        main_app.state.config_path = config_path
        main_app.state.config_data = config_data
        main_app.state.cors_allow_origins = cors_allow_origins
        main_app.state.api_key = api_key
        main_app.state.strict_auth = strict_auth
        main_app.state.api_dependency = api_dependency
        main_app.state.connection_timeout = connection_timeout
        main_app.state.lifespan = lifespan
        main_app.state.path_prefix = path_prefix
    else:
        logger.error("MCPO server_command or config_path must be provided.")
        raise ValueError("You must provide either server_command or config.")

    # Setup hot reload if enabled and config_path is provided
    config_watcher = None
    if hot_reload and config_path:
        logger.info(f"Enabling hot reload for config file: {config_path}")

        async def reload_callback(new_config):
            await reload_config_handler(main_app, new_config)

        config_watcher = ConfigWatcher(config_path, reload_callback)
        config_watcher.start()

    logger.info("Uvicorn server starting...")
    config = uvicorn.Config(
        app=main_app,
        host=host,
        port=port,
        ssl_certfile=ssl_certfile,
        ssl_keyfile=ssl_keyfile,
        log_level="info",
    )
    server = uvicorn.Server(config)

    # Setup signal handlers
    try:
        loop = asyncio.get_running_loop()
        for sig in (signal.SIGINT, signal.SIGTERM):
            loop.add_signal_handler(
                sig, lambda s=sig: shutdown_handler.handle_signal(s)
            )
    except NotImplementedError:
        logger.warning(
            "loop.add_signal_handler is not available on this platform. Using signal.signal()."
        )
        for sig in (signal.SIGINT, signal.SIGTERM):
            signal.signal(sig, lambda s, f: shutdown_handler.handle_signal(s))

    # Modified server startup
    try:
        # Create server task
        server_task = asyncio.create_task(server.serve())
        shutdown_handler.track_task(server_task)

        # Wait for either the server to fail or a shutdown signal
        shutdown_wait_task = asyncio.create_task(shutdown_handler.shutdown_event.wait())
        done, pending = await asyncio.wait(
            [server_task, shutdown_wait_task],
            return_when=asyncio.FIRST_COMPLETED,
        )

        if server_task in done:
            # Check if the server task raised an exception
            try:
                server_task.result()  # This will raise the exception if there was one
                logger.warning("Server task exited unexpectedly. Initiating shutdown.")
            except SystemExit as e:
                logger.error(f"Server failed to start: {e}")
                raise  # Re-raise SystemExit to maintain proper exit behavior
            except Exception as e:
                logger.error(f"Server task failed with exception: {e}")
                raise
            shutdown_handler.shutdown_event.set()

        # Cancel the other task
        for task in pending:
            task.cancel()
            try:
                await task
            except asyncio.CancelledError:
                pass

        # Graceful shutdown if server didn't fail with SystemExit
        logger.info("Initiating server shutdown...")
        server.should_exit = True

        # Cancel all tracked tasks
        for task in list(shutdown_handler.tasks):
            if not task.done():
                task.cancel()

        # Wait for all tasks to complete
        if shutdown_handler.tasks:
            await asyncio.gather(*shutdown_handler.tasks, return_exceptions=True)

    except SystemExit:
        # Re-raise SystemExit to allow proper program termination
        logger.info("Server startup failed, exiting...")
        raise
    except Exception as e:
        logger.error(f"Error during server execution: {e}")
        raise
    finally:
        # Stop config watcher if it was started
        if config_watcher:
            config_watcher.stop()
        logger.info("Server shutdown complete")<|MERGE_RESOLUTION|>--- conflicted
+++ resolved
@@ -156,13 +156,14 @@
 
     sub_app.state.api_dependency = api_dependency
     sub_app.state.connection_timeout = connection_timeout
-<<<<<<< HEAD
+
+    # Store list of tools to be disabled, if present
     sub_app.state.disabled_tools = server_cfg.get("disabledTools", [])
-=======
+
     
     # Store OAuth configuration if present
     sub_app.state.oauth_config = server_cfg.get("oauth")
->>>>>>> 47d6f7a1
+
 
     return sub_app
 
