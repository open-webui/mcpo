# Python-generated files
__pycache__/
*.py[oc]
build/
dist/
wheels/
*.egg-info

# Virtual environments
.venv
config.json
<<<<<<< HEAD
.python-version
=======
.vscode
>>>>>>> 94665cfe
<|MERGE_RESOLUTION|>--- conflicted
+++ resolved
@@ -9,8 +9,5 @@
 # Virtual environments
 .venv
 config.json
-<<<<<<< HEAD
 .python-version
-=======
-.vscode
->>>>>>> 94665cfe
+.vscode