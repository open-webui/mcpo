--- conflicted
+++ resolved
@@ -10,13 +10,8 @@
 dependencies = [
     "click>=8.1.8",
     "fastapi>=0.115.12",
-<<<<<<< HEAD
-    "mcp>=1.12.2",
-    "mcp[cli]>=1.12.2",
-=======
     "mcp>=1.12.4",
     "mcp[cli]>=1.12.4",
->>>>>>> 47d6f7a1
     "passlib[bcrypt]>=1.7.4",
     "pydantic>=2.11.1",
     "pyjwt[crypto]>=2.10.1",
